--- conflicted
+++ resolved
@@ -1,9 +1,4 @@
 use std::time::Duration;
-
-use cursive::{
-    theme::Style,
-    utils::{markup::StyledString, span::SpannedString},
-};
 
 use {
     cursive::{
@@ -30,10 +25,7 @@
 
 // Drawing constants
 const SPACER: &'static str = "  ";
-<<<<<<< HEAD
-=======
 const TICK: u32 = 5;
->>>>>>> 2f1746ac
 
 // A struct representing the view and state of the audio player.
 pub struct PlayerView {
@@ -49,14 +41,12 @@
     timed_bool: ExpiringBool,
     // Whether or not the player is being shown.
     is_visible: bool,
-<<<<<<< HEAD
-=======
     // The elapsed playback time in whole seconds.
     elapsed: usize,
+    // The duration of the current track.
     duration: usize,
+    // The index of the current track.
     index: usize,
-
->>>>>>> 2f1746ac
     // The styled strings required to render the header and playlist.
     lines: Vec<SpannedString<Style>>,
     // The vertical offset required to ensure the current track is visible in the playlist.
@@ -75,12 +65,9 @@
             mouse_seek_time: None,
             offset_y: 0,
             is_visible: true,
-<<<<<<< HEAD
-=======
             elapsed: 0,
             duration: 0,
             index: 0,
->>>>>>> 2f1746ac
             lines: Vec::new(),
             showing_volume: ExpiringBool::new(false, Duration::from_millis(1500)),
             number_input: vec![],
@@ -93,24 +80,12 @@
         let cb_sink = siv.cb_sink().clone();
         let player_view = PlayerView::new(player, cb_sink).with_name(super::ID);
 
-<<<<<<< HEAD
-        siv.set_fps(crate::FPS);
-=======
         siv.set_fps(TICK);
-
->>>>>>> 2f1746ac
         siv.pop_layer();
         siv.add_layer(player_view);
     }
 
     pub fn update_playlist(&mut self, next: Playlist, set_playing: bool) {
-<<<<<<< HEAD
-        _ = self.cb_sink.send(Box::new(|siv| {
-            siv.set_fps(crate::FPS);
-        }));
-
-=======
->>>>>>> 2f1746ac
         let is_stopped = self.player.is_stopped();
 
         let volume = if self.player.is_muted {
@@ -123,21 +98,16 @@
         self.player.current = next;
         self.player.stop();
         self.player.play();
-<<<<<<< HEAD
-=======
+
         self.player.set_volume(volume);
->>>>>>> 2f1746ac
 
         if !set_playing && is_stopped {
             self.player.stop();
         }
 
         self.lines.clear();
-<<<<<<< HEAD
-        self.is_visible = true;
-=======
+
         self.show();
->>>>>>> 2f1746ac
     }
 
     pub fn hide(&mut self) {
@@ -420,19 +390,6 @@
     #[inline]
     fn volume(&self) -> String {
         format!("{}vol: {:>3} %{}", SPACER, self.player.volume, SPACER)
-<<<<<<< HEAD
-    }
-
-    // The elapsed playback time to display. When seeking with the mouse we use the
-    // elapsed time had the seeking process completed.
-    #[inline]
-    fn elapsed(&self) -> usize {
-        match self.mouse_seek_time {
-            Some(t) if self.player.is_paused() => t,
-            _ => self.player.elapsed().as_secs() as usize,
-        }
-=======
->>>>>>> 2f1746ac
     }
 
     // Computes the y offset needed to show the results of the fuzzy match.
@@ -534,25 +491,15 @@
         }
 
         let (w, h) = (self.size.x, self.size.y);
-<<<<<<< HEAD
-        let f = self.player.current_file();
-        let duration_x = w.saturating_sub(9);
-        let elapsed = self.elapsed();
-        let (length, extra) = ratio(elapsed, f.duration, w.saturating_sub(16));
-=======
+
         let dur_col = w.saturating_sub(9);
->>>>>>> 2f1746ac
 
         // HEADER
         if h > 1 {
             // Artist + album + year
-<<<<<<< HEAD
-            if let Some(entry) = self.lines.chunks(5).nth(self.player.current.index) {
-                if let Some(header) = entry.get(4) {
-=======
+
             if let Some(line) = self.lines.chunks(5).nth(self.index) {
                 if let Some(header) = line.get(4) {
->>>>>>> 2f1746ac
                     p.print_styled((0, 0), header);
                 }
             }
@@ -560,11 +507,7 @@
             // Volume
             if self.showing_volume.is_true() {
                 p.with_color(ColorStyles::prompt(), |p| {
-<<<<<<< HEAD
-                    p.print((duration_x.saturating_sub(5), 0), &self.volume())
-=======
                     p.print((dur_col.saturating_sub(5), 0), &self.volume())
->>>>>>> 2f1746ac
                 });
             };
         }
@@ -607,22 +550,14 @@
                 if let Some(option) = self.playback_opts() {
                     p.with_color(ColorStyles::info(), |p| {
                         p.with_effect(Effect::Italic, |p| {
-<<<<<<< HEAD
-                            p.print((duration_x.saturating_sub(3), row), option)
-=======
                             p.print((dur_col.saturating_sub(3), row), option)
->>>>>>> 2f1746ac
                         })
                     })
                 }
             }
 
             // Duration
-<<<<<<< HEAD
-            p.print_styled((duration_x, row), duration_line);
-=======
             p.print_styled((dur_col, row), duration_line);
->>>>>>> 2f1746ac
         }
 
         // FOOTER
@@ -638,28 +573,16 @@
 
             // Progress bar
             p.with_color(ColorStyles::progress(), |p| {
-<<<<<<< HEAD
-                p.print((length + 8, bottom_row), sub_block(extra));
-            });
-            p.cropped((length + 8, h))
-                .with_color(ColorStyles::progress(), |p| {
-                    p.print_hline((8, bottom_row), length, "█");
-=======
                 p.print((length + 8, last_row), sub_block(extra));
             });
             p.cropped((length + 8, h))
                 .with_color(ColorStyles::progress(), |p| {
                     p.print_hline((8, last_row), length, "█");
->>>>>>> 2f1746ac
                 });
 
             // Remaining time
             p.with_color(ColorStyles::hl(), |p| {
-<<<<<<< HEAD
-                p.print((duration_x, bottom_row), &mins_and_secs(remaining))
-=======
                 p.print((dur_col, last_row), &mins_and_secs(remaining))
->>>>>>> 2f1746ac
             });
         }
     }
